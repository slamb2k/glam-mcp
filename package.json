{
  "name": "slambed-mcp",
<<<<<<< HEAD
  "version": "1.1.0",
  "description": "Slambed MCP Server - Comprehensive GitHub Flow Automation with MCP and CLI Support",
=======
  "version": "1.1.1",
  "description": "Slambed MCP Server - Comprehensive Git Flow Automation with MCP and CLI Support",
>>>>>>> 7c07f8bb
  "main": "src/index.js",
  "type": "module",
  "bin": {
    "slambed": "./bin/slambed.js",
    "slamb-flow": "./bin/slamb-flow.js",
    "slamb-commit": "./bin/slamb-commit.js"
  },
  "scripts": {
    "start": "node src/index.js",
    "dev": "node --watch src/index.js",
    "test": "node test/test-runner.js",
    "lint": "eslint src/**/*.js",
    "format": "prettier --write .",
    "build": "npm run lint && npm run test"
  },
  "mcp": {
    "mcpVersion": "0.1.0",
    "server": {
      "command": "node",
      "args": [
        "src/index.js"
      ]
    }
  },
  "keywords": [
    "mcp",
    "git",
    "automation",
    "workflow",
    "github-flow",
    "cli",
    "development",
    "branching",
    "pull-requests",
    "continuous-integration"
  ],
  "author": "Claude Code",
  "license": "MIT",
  "dependencies": {
    "@modelcontextprotocol/sdk": "^1.15.0",
    "chalk": "^5.3.0",
    "commander": "^11.1.0",
    "inquirer": "^9.2.12",
    "simple-git": "^3.20.0",
    "zod": "^3.22.4"
  },
  "devDependencies": {
    "@eslint/js": "^9.30.1",
    "eslint": "^8.57.0",
    "nodemon": "^3.0.2",
    "prettier": "^3.1.1"
  },
  "engines": {
    "node": ">=18.0.0"
  },
  "repository": {
    "type": "git",
    "url": "https://github.com/your-username/slambed-mcp.git"
  },
  "bugs": {
    "url": "https://github.com/your-username/slambed-mcp/issues"
  },
  "homepage": "https://github.com/your-username/slambed-mcp#readme"
}<|MERGE_RESOLUTION|>--- conflicted
+++ resolved
@@ -1,12 +1,7 @@
 {
   "name": "slambed-mcp",
-<<<<<<< HEAD
-  "version": "1.1.0",
-  "description": "Slambed MCP Server - Comprehensive GitHub Flow Automation with MCP and CLI Support",
-=======
   "version": "1.1.1",
   "description": "Slambed MCP Server - Comprehensive Git Flow Automation with MCP and CLI Support",
->>>>>>> 7c07f8bb
   "main": "src/index.js",
   "type": "module",
   "bin": {
